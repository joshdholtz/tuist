--- conflicted
+++ resolved
@@ -32,11 +32,8 @@
         .package(url: "https://github.com/IBM-Swift/BlueSignals", .upToNextMajor(from: "1.0.21")),
         .package(url: "https://github.com/ReactiveX/RxSwift.git", .upToNextMajor(from: "5.0.1")),
         .package(url: "https://github.com/rnine/Checksum.git", .upToNextMajor(from: "1.0.2")),
-<<<<<<< HEAD
         .package(url: "https://github.com/apple/swift-log.git", .upToNextMajor(from: "1.2.0")),
-=======
         .package(url: "https://github.com/thii/xcbeautify.git", .upToNextMajor(from: "0.7.3")),
->>>>>>> af7e75a3
     ],
     targets: [
         .target(
