--- conflicted
+++ resolved
@@ -11,11 +11,7 @@
             infoPlist: "Support/Info.plist",
             sources: ["Sources/**"],
             resources: [
-<<<<<<< HEAD
-                /* Path to resouces can be defined here */
-=======
                 /* Path to resources can be defined here */
->>>>>>> 11211f04
                 // "Resources/**"
             ]
         ),
@@ -30,14 +26,5 @@
                 .target(name: "App")
             ]
         )
-<<<<<<< HEAD
-    ],
-    schemes: [
-        Scheme(
-            name: "AppCustomScheme",
-            buildAction: BuildAction(targets: [TargetReference("App")])
-        )
-=======
->>>>>>> 11211f04
     ]
 )