import Foundation
import TuistCore
import TuistGraph
@testable import TuistCache

public final class MockGraphContentHasher: GraphContentHashing {
<<<<<<< HEAD
    public init() {}

    public var contentHashesStub: ((TuistCore.Graph, (TargetNode) -> Bool) throws -> [TargetNode: String])?
    public func contentHashes(for graph: TuistCore.Graph, filter: (TargetNode) -> Bool) throws -> [TargetNode: String] {
        try contentHashesStub?(graph, filter) ?? [:]
    }

    public func contentHashes(for graph: Graph) throws -> [TargetNode: String] {
        try contentHashesStub?(graph, { _ in true }) ?? [:]
=======
    public var invokedContentHashes = false
    public var invokedContentHashesCount = 0
    public var invokedContentHashesParameters: (graph: TuistCore.Graph, cacheProfile: TuistGraph.Cache.Profile, cacheOutputType: CacheOutputType)?
    public var invokedContentHashesParametersList = [(graph: TuistCore.Graph, cacheProfile: TuistGraph.Cache.Profile, cacheOutputType: CacheOutputType)]()
    public var stubbedContentHashesError: Error?
    public var stubbedContentHashesResult: [TargetNode: String]! = [:]

    public init() {}

    public func contentHashes(for graph: TuistCore.Graph, cacheProfile: TuistGraph.Cache.Profile, cacheOutputType: CacheOutputType) throws -> [TargetNode: String] {
        invokedContentHashes = true
        invokedContentHashesCount += 1
        invokedContentHashesParameters = (graph, cacheProfile, cacheOutputType)
        invokedContentHashesParametersList.append((graph, cacheProfile, cacheOutputType))
        if let error = stubbedContentHashesError {
            throw error
        }
        return stubbedContentHashesResult
>>>>>>> e5a9419b
    }
}<|MERGE_RESOLUTION|>--- conflicted
+++ resolved
@@ -4,35 +4,14 @@
 @testable import TuistCache
 
 public final class MockGraphContentHasher: GraphContentHashing {
-<<<<<<< HEAD
     public init() {}
 
-    public var contentHashesStub: ((TuistCore.Graph, (TargetNode) -> Bool) throws -> [TargetNode: String])?
-    public func contentHashes(for graph: TuistCore.Graph, filter: (TargetNode) -> Bool) throws -> [TargetNode: String] {
-        try contentHashesStub?(graph, filter) ?? [:]
-    }
-
-    public func contentHashes(for graph: Graph) throws -> [TargetNode: String] {
-        try contentHashesStub?(graph, { _ in true }) ?? [:]
-=======
-    public var invokedContentHashes = false
-    public var invokedContentHashesCount = 0
-    public var invokedContentHashesParameters: (graph: TuistCore.Graph, cacheProfile: TuistGraph.Cache.Profile, cacheOutputType: CacheOutputType)?
-    public var invokedContentHashesParametersList = [(graph: TuistCore.Graph, cacheProfile: TuistGraph.Cache.Profile, cacheOutputType: CacheOutputType)]()
-    public var stubbedContentHashesError: Error?
-    public var stubbedContentHashesResult: [TargetNode: String]! = [:]
-
-    public init() {}
-
-    public func contentHashes(for graph: TuistCore.Graph, cacheProfile: TuistGraph.Cache.Profile, cacheOutputType: CacheOutputType) throws -> [TargetNode: String] {
-        invokedContentHashes = true
-        invokedContentHashesCount += 1
-        invokedContentHashesParameters = (graph, cacheProfile, cacheOutputType)
-        invokedContentHashesParametersList.append((graph, cacheProfile, cacheOutputType))
-        if let error = stubbedContentHashesError {
-            throw error
-        }
-        return stubbedContentHashesResult
->>>>>>> e5a9419b
+    public var contentHashesStub: ((TuistCore.Graph, (TargetNode) -> Bool, [String]) throws -> [TargetNode: String])?
+    public func contentHashes(
+        for graph: TuistCore.Graph,
+        filter: (TargetNode) -> Bool,
+        additionalStrings: [String]
+    ) throws -> [TargetNode: String] {
+        try contentHashesStub?(graph, filter, additionalStrings) ?? [:]
     }
 }