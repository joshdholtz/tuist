--- conflicted
+++ resolved
@@ -39,19 +39,10 @@
 
         let schemes = try manifest.schemes.map { try TuistGraph.Scheme.from(manifest: $0, generatorPaths: generatorPaths) }
 
-<<<<<<< HEAD
-        return TuistCore.Workspace(path: path,
-                                   name: manifest.name,
-                                   projects: try manifest.projects.flatMap(globProjects),
-                                   xcodeProjPaths: [],
-                                   schemes: schemes,
-                                   additionalFiles: additionalFiles)
-=======
         return TuistGraph.Workspace(path: path,
                                     name: manifest.name,
                                     projects: try manifest.projects.flatMap(globProjects),
                                     schemes: schemes,
                                     additionalFiles: additionalFiles)
->>>>>>> b592cd03
     }
 }