--- conflicted
+++ resolved
@@ -29,268 +29,6 @@
 
     func hash(into hasher: inout Hasher) {
         hasher.combine(path)
-<<<<<<< HEAD
-    }
-}
-
-class TargetNode: GraphNode {
-    // MARK: - Attributes
-
-    let project: Project
-    let target: Target
-    var dependencies: [GraphNode]
-
-    // MARK: - Init
-
-    init(project: Project,
-         target: Target,
-         dependencies: [GraphNode]) {
-        self.project = project
-        self.target = target
-        self.dependencies = dependencies
-        super.init(path: project.path)
-    }
-
-    override func hash(into hasher: inout Hasher) {
-        super.hash(into: &hasher)
-        hasher.combine(target.name)
-    }
-
-    static func == (lhs: TargetNode, rhs: TargetNode) -> Bool {
-        return lhs.isEqual(to: rhs) && rhs.isEqual(to: lhs)
-    }
-
-    override func isEqual(to otherNode: GraphNode) -> Bool {
-        guard let otherTagetNode = otherNode as? TargetNode else {
-            return false
-        }
-        return path == otherTagetNode.path
-            && target == otherTagetNode.target
-    }
-
-    static func read(name: String,
-                     path: AbsolutePath,
-                     cache: GraphLoaderCaching,
-                     circularDetector: GraphCircularDetecting,
-                     modelLoader: GeneratorModelLoading) throws -> TargetNode {
-        if let targetNode = cache.targetNode(path, name: name) { return targetNode }
-        let project = try Project.at(path, cache: cache, circularDetector: circularDetector, modelLoader: modelLoader)
-
-        guard let target = project.targets.first(where: { $0.name == name }) else {
-            throw GraphLoadingError.targetNotFound(name, path)
-        }
-
-        let dependencies: [GraphNode] = try target.dependencies.map {
-            try node(for: $0, path: path, name: name, cache: cache, circularDetector: circularDetector, modelLoader: modelLoader)
-        }
-
-        let targetNode = TargetNode(project: project, target: target, dependencies: dependencies)
-        circularDetector.complete(GraphCircularDetectorNode(path: path, name: name))
-        cache.add(targetNode: targetNode)
-        return targetNode
-    }
-
-    static func node(for dependency: Dependency,
-                     path: AbsolutePath,
-                     name: String,
-                     cache: GraphLoaderCaching,
-                     circularDetector: GraphCircularDetecting,
-                     modelLoader: GeneratorModelLoading,
-                     fileHandler: FileHandling = FileHandler()) throws -> GraphNode {
-        switch dependency {
-        case let .target(target):
-            let circularFrom = GraphCircularDetectorNode(path: path, name: name)
-            let circularTo = GraphCircularDetectorNode(path: path, name: target)
-            try circularDetector.start(from: circularFrom, to: circularTo)
-            return try TargetNode.read(name: target, path: path, cache: cache, circularDetector: circularDetector, modelLoader: modelLoader)
-        case let .project(target, projectRelativePath):
-            let circularFrom = GraphCircularDetectorNode(path: path, name: name)
-            let projectPath = path.appending(projectRelativePath)
-            let circularTo = GraphCircularDetectorNode(path: projectPath, name: target)
-            try circularDetector.start(from: circularFrom, to: circularTo)
-            return try TargetNode.read(name: target, path: projectPath, cache: cache, circularDetector: circularDetector, modelLoader: modelLoader)
-        case let .framework(frameworkPath):
-            return try FrameworkNode.parse(projectPath: path,
-                                           path: frameworkPath,
-                                           cache: cache)
-        case let .library(libraryPath, publicHeaders, swiftModuleMap):
-            return try LibraryNode.parse(publicHeaders: publicHeaders,
-                                         swiftModuleMap: swiftModuleMap,
-                                         projectPath: path,
-                                         path: libraryPath,
-                                         fileHandler: fileHandler, cache: cache)
-        case let .package(url, productName, versionRules):
-            return PackageNode(url: url,
-                               productName: productName,
-                               versionRules: versionRules,
-                               path: path)
-        }
-    }
-}
-
-enum PrecompiledNodeError: FatalError, Equatable {
-    case architecturesNotFound(AbsolutePath)
-
-    // MARK: - FatalError
-
-    var description: String {
-        switch self {
-        case let .architecturesNotFound(path):
-            return "Couldn't find architectures for binary at path \(path.pathString)"
-        }
-    }
-
-    var type: ErrorType {
-        switch self {
-        case .architecturesNotFound:
-            return .abort
-        }
-    }
-
-    // MARK: - Equatable
-
-    static func == (lhs: PrecompiledNodeError, rhs: PrecompiledNodeError) -> Bool {
-        switch (lhs, rhs) {
-        case let (.architecturesNotFound(lhsPath), .architecturesNotFound(rhsPath)):
-            return lhsPath == rhsPath
-        }
-    }
-}
-
-class PackageNode: GraphNode {
-    let url: String
-    let productName: String
-    let versionRules: Dependency.VersionRules
-
-    init(url: String, productName: String, versionRules: Dependency.VersionRules, path: AbsolutePath) {
-        self.url = url
-        self.productName = productName
-        self.versionRules = versionRules
-        super.init(path: path)
-    }
-}
-
-class PrecompiledNode: GraphNode {
-    enum Linking {
-        case `static`, dynamic
-    }
-
-    enum Architecture: String {
-        case x8664 = "x86_64"
-        case i386
-        case armv7
-        case armv7s
-    }
-
-    var binaryPath: AbsolutePath {
-        fatalError("This method should be overriden by the subclasses")
-    }
-
-    func architectures(system: Systeming = System()) throws -> [Architecture] {
-        let result = try system.capture("/usr/bin/lipo", "-info", binaryPath.pathString).spm_chuzzle() ?? ""
-        let regex = try NSRegularExpression(pattern: ".+:\\s.+\\sis\\sarchitecture:\\s(.+)", options: [])
-        guard let match = regex.firstMatch(in: result, options: [], range: NSRange(location: 0, length: result.count)) else {
-            throw PrecompiledNodeError.architecturesNotFound(binaryPath)
-        }
-        let architecturesString = (result as NSString).substring(with: match.range(at: 1))
-        return architecturesString.split(separator: " ").map(String.init).compactMap(Architecture.init)
-    }
-
-    func linking(system: Systeming = System()) throws -> Linking {
-        let result = try system.capture("/usr/bin/file", binaryPath.pathString).spm_chuzzle() ?? ""
-        return result.contains("dynamically linked") ? .dynamic : .static
-    }
-}
-
-class FrameworkNode: PrecompiledNode {
-    static func parse(projectPath: AbsolutePath,
-                      path: RelativePath,
-                      cache: GraphLoaderCaching) throws -> FrameworkNode {
-        let absolutePath = projectPath.appending(path)
-        if let frameworkNode = cache.precompiledNode(absolutePath) as? FrameworkNode { return frameworkNode }
-        let framewokNode = FrameworkNode(path: absolutePath)
-        cache.add(precompiledNode: framewokNode)
-        return framewokNode
-    }
-
-    var isCarthage: Bool {
-        return path.pathString.contains("Carthage/Build")
-    }
-
-    override var binaryPath: AbsolutePath {
-        let frameworkName = path.components.last!.replacingOccurrences(of: ".framework", with: "")
-        return path.appending(component: frameworkName)
-    }
-}
-
-class LibraryNode: PrecompiledNode {
-    // MARK: - Attributes
-
-    let publicHeaders: AbsolutePath
-    let swiftModuleMap: AbsolutePath?
-
-    // MARK: - Init
-
-    init(path: AbsolutePath,
-         publicHeaders: AbsolutePath,
-         swiftModuleMap: AbsolutePath? = nil) {
-        self.publicHeaders = publicHeaders
-        self.swiftModuleMap = swiftModuleMap
-        super.init(path: path)
-    }
-
-    override func hash(into hasher: inout Hasher) {
-        super.hash(into: &hasher)
-        hasher.combine(publicHeaders)
-        hasher.combine(swiftModuleMap)
-    }
-
-    static func == (lhs: LibraryNode, rhs: LibraryNode) -> Bool {
-        return lhs.isEqual(to: rhs) && rhs.isEqual(to: lhs)
-    }
-
-    override func isEqual(to otherNode: GraphNode) -> Bool {
-        guard let otherLibraryNode = otherNode as? LibraryNode else {
-            return false
-        }
-        return path == otherLibraryNode.path
-            && swiftModuleMap == otherLibraryNode.swiftModuleMap
-            && publicHeaders == otherLibraryNode.publicHeaders
-    }
-
-    static func parse(publicHeaders: RelativePath,
-                      swiftModuleMap: RelativePath?,
-                      projectPath: AbsolutePath,
-                      path: RelativePath,
-                      fileHandler: FileHandling,
-                      cache: GraphLoaderCaching) throws -> LibraryNode {
-        let libraryAbsolutePath = projectPath.appending(path)
-        if !fileHandler.exists(libraryAbsolutePath) {
-            throw GraphLoadingError.missingFile(libraryAbsolutePath)
-        }
-        if let libraryNode = cache.precompiledNode(libraryAbsolutePath) as? LibraryNode { return libraryNode }
-        let publicHeadersPath = projectPath.appending(publicHeaders)
-        if !fileHandler.exists(publicHeadersPath) {
-            throw GraphLoadingError.missingFile(publicHeadersPath)
-        }
-        var swiftModuleMapPath: AbsolutePath?
-        if let swiftModuleMapRelativePath = swiftModuleMap {
-            swiftModuleMapPath = projectPath.appending(swiftModuleMapRelativePath)
-            if !fileHandler.exists(swiftModuleMapPath!) {
-                throw GraphLoadingError.missingFile(swiftModuleMapPath!)
-            }
-        }
-        let libraryNode = LibraryNode(path: libraryAbsolutePath,
-                                      publicHeaders: publicHeadersPath,
-                                      swiftModuleMap: swiftModuleMapPath)
-        cache.add(precompiledNode: libraryNode)
-        return libraryNode
-    }
-
-    override var binaryPath: AbsolutePath {
-        return path
-=======
         hasher.combine(name)
->>>>>>> bc1fb583
     }
 }