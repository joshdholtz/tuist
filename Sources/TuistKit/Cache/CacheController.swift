--- conflicted
+++ resolved
@@ -108,7 +108,7 @@
 
         // Hash
         logger.notice("Hashing cacheable targets")
-        let hashesByCacheableTarget = try graphContentHasher.contentHashes(for: graph, cacheOutputType: artifactBuilder.cacheOutputType)
+        let hashesByCacheableTarget = try cacheGraphContentHasher.contentHashes(for: graph, cacheOutputType: artifactBuilder.cacheOutputType)
 
         let filteredTargets: [TargetNode]
         if targetsToFilter.isEmpty {
@@ -125,22 +125,9 @@
 
             let hash = hashesByCacheableTarget[target]!
 
-<<<<<<< HEAD
-    /// Returns all the targets that are cacheable and their hashes.
-    /// - Parameter graph: Graph that contains all the dependency graph nodes.
-    fileprivate func cacheableTargets(graph: Graph) throws -> [TargetNode: String] {
-        try cacheGraphContentHasher.contentHashes(for: graph, cacheOutputType: artifactBuilder.cacheOutputType)
-            .filter { target, hash in
-                if let exists = try self.cache.exists(hash: hash).toBlocking().first(), exists {
-                    logger.pretty("The target \(.bold(.raw(target.name))) with hash \(.bold(.raw(hash))) and type \(artifactBuilder.cacheOutputType.description) is already in the cache. Skipping...")
-                    return false
-                }
-                return true
-=======
             if let exists = try cache.exists(hash: hash).toBlocking().first(), exists {
                 logger.pretty("The target \(.bold(.raw(target.name))) with hash \(.bold(.raw(hash))) and type \(artifactBuilder.cacheOutputType.description) is already in the cache. Skipping...")
                 continue
->>>>>>> 1b186b32
             }
 
             // Build
